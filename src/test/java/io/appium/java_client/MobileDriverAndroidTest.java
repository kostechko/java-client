/*
 +Copyright 2014 Appium contributors
 +Copyright 2014 Software Freedom Conservancy
 +
 +Licensed under the Apache License, Version 2.0 (the "License");
 +you may not use this file except in compliance with the License.
 +You may obtain a copy of the License at
 +
 +     http://www.apache.org/licenses/LICENSE-2.0
 +
 +Unless required by applicable law or agreed to in writing, software
 +distributed under the License is distributed on an "AS IS" BASIS,
 +WITHOUT WARRANTIES OR CONDITIONS OF ANY KIND, either express or implied.
 +See the License for the specific language governing permissions and
 +limitations under the License.
 + */

package io.appium.java_client;

import io.appium.java_client.remote.MobileCapabilityType;
import io.appium.java_client.remote.MobilePlatform;

import org.apache.commons.codec.binary.Base64;
import org.junit.After;
import org.junit.Before;
import org.junit.Test;
import org.openqa.selenium.remote.DesiredCapabilities;

import java.io.File;
import java.net.URL;

import static org.junit.Assert.*;

/**
 * Test Mobile Driver features
 */
public class MobileDriverAndroidTest {

  private AppiumDriver driver;

  @Before
  public void setup() throws Exception {
    File appDir = new File("src/test/java/io/appium/java_client");
    File app = new File(appDir, "ApiDemos-debug.apk");
    DesiredCapabilities capabilities = new DesiredCapabilities();
    capabilities.setCapability(MobileCapabilityType.BROWSER_NAME, "");
    capabilities.setCapability(MobileCapabilityType.DEVICE_NAME, "Android Emulator");
    capabilities.setCapability(MobileCapabilityType.PLATFORM_NAME, MobilePlatform.ANDROID);
    capabilities.setCapability(MobileCapabilityType.APP, app.getAbsolutePath());
    capabilities.setCapability(MobileCapabilityType.NEW_COMMAND_TIMEOUT, 120);
    driver = new AppiumDriver(new URL("http://127.0.0.1:4723/wd/hub"), capabilities);
  }

  @After
  public void tearDown() throws Exception {
    driver.quit();
  }

  @Test
  public void getStringsTest() {
    String strings = driver.getAppStrings();
    assert(strings.length() > 100);
  }

  @Test
  public void getStringsWithLanguageTest() {
    String strings = driver.getAppStrings("en");
    assert(strings.length() > 100);
  }

  @Test
  public void keyEventTest() {
    driver.sendKeyEvent(AndroidKeyCode.HOME);
  }

  @Test
  public void keyEventWithMetastateTest() {
    driver.sendKeyEvent(AndroidKeyCode.SPACE, AndroidKeyMetastate.META_SHIFT_ON);
  }

  @Test
  public void currentActivityTest() {
    String activity = driver.currentActivity();
    assertEquals(".ApiDemos", activity);
  }

  @Test
  public void isAppInstalledTest() {
    assertTrue(driver.isAppInstalled("com.example.android.apis"));
  }

  @Test
  public void isAppNotInstalledTest() {
    assertFalse(driver.isAppInstalled("foo"));
  }

  @Test
  public void closeAppTest() throws InterruptedException {
    driver.closeApp();
    driver.launchApp();
    assertEquals(".ApiDemos", driver.currentActivity());
  }

  @Test
  public void pushFileTest() {
    byte[] data = Base64.encodeBase64("The eventual code is no more than the deposit of your understanding. ~E. W. Dijkstra".getBytes());
    driver.pushFile("/data/local/tmp/remote.txt", data);
    byte[] returnData = driver.pullFile("/data/local/tmp/remote.txt");
    String returnDataDecoded = new String(Base64.decodeBase64(returnData));
    assertEquals("The eventual code is no more than the deposit of your understanding. ~E. W. Dijkstra", returnDataDecoded);
  }

  @Test
  public void networkConnectionTest() {
    NetworkConnectionSetting networkConnection = new NetworkConnectionSetting(false, true, true);

    networkConnection.setData(false);
    networkConnection.setWifi(false);


    driver.setNetworkConnection(networkConnection);
    networkConnection = driver.getNetworkConnection();

    assertEquals(new NetworkConnectionSetting(false, false, false), networkConnection);

  }

  @Test
  public void isLockedTest() {
    assertEquals(false, driver.isLocked());
  }
<<<<<<< HEAD

  @Test
  public void ignoreUnimportantViews() {
    driver.ignoreUnimportantViews(true);
    boolean ignoreViews = driver.getSettings().get(AppiumSetting.IGNORE_UNIMPORTANT_VIEWS.toString()).getAsBoolean();
    assertTrue(ignoreViews);
    driver.ignoreUnimportantViews(false);
    ignoreViews = driver.getSettings().get(AppiumSetting.IGNORE_UNIMPORTANT_VIEWS.toString()).getAsBoolean();
    assertFalse(ignoreViews);
=======
  
  @Test
  public void startActivityInThisAppTest(){
    driver.startActivity("io.appium.android.apis", ".accessibility.AccessibilityNodeProviderActivity", null, null);
    String activity = driver.currentActivity();
    assertTrue(activity.contains("Node"));
  }
  
    @Test
  public void startActivityInAnotherAppTest(){
    driver.startActivity("com.android.contacts", ".ContactsListActivity", null, null);
    String activity = driver.currentActivity();
    assertTrue(activity.contains("Contact"));
>>>>>>> 409c344a
  }
}<|MERGE_RESOLUTION|>--- conflicted
+++ resolved
@@ -129,7 +129,6 @@
   public void isLockedTest() {
     assertEquals(false, driver.isLocked());
   }
-<<<<<<< HEAD
 
   @Test
   public void ignoreUnimportantViews() {
@@ -139,7 +138,7 @@
     driver.ignoreUnimportantViews(false);
     ignoreViews = driver.getSettings().get(AppiumSetting.IGNORE_UNIMPORTANT_VIEWS.toString()).getAsBoolean();
     assertFalse(ignoreViews);
-=======
+  }
   
   @Test
   public void startActivityInThisAppTest(){
@@ -153,6 +152,5 @@
     driver.startActivity("com.android.contacts", ".ContactsListActivity", null, null);
     String activity = driver.currentActivity();
     assertTrue(activity.contains("Contact"));
->>>>>>> 409c344a
   }
 }