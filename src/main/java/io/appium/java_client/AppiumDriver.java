--- conflicted
+++ resolved
@@ -202,82 +202,11 @@
         super.setErrorHandler(errorHandler);
     }
 
-<<<<<<< HEAD
-		super(remoteAddress, desiredCapabilities);
-
-		this.executeMethod = new AppiumExecutionMethod(this);
-		this.remoteAddress = remoteAddress;
-		locationContext = new RemoteLocationContext(executeMethod);
-
-		ImmutableMap.Builder<String, CommandInfo> builder = ImmutableMap
-				.builder();
-		builder.put(RESET, postC("/session/:sessionId/appium/app/reset"))
-				.put(GET_STRINGS,
-						postC("/session/:sessionId/appium/app/strings"))
-				.put(PRESS_KEY_CODE,
-						postC("/session/:sessionId/appium/device/press_keycode"))
-				.put(LONG_PRESS_KEY_CODE,
-						postC("/session/:sessionId?/appium/device/long_press_keycode"))
-				.put(CURRENT_ACTIVITY,
-						getC("/session/:sessionId/appium/device/current_activity"))
-				.put(SET_VALUE,
-						postC("/session/:sessionId/appium/element/:id/value"))
-				.put(PULL_FILE,
-						postC("/session/:sessionId/appium/device/pull_file"))
-				.put(PULL_FOLDER,
-						postC("/session/:sessionId/appium/device/pull_folder"))
-				.put(HIDE_KEYBOARD,
-						postC("/session/:sessionId/appium/device/hide_keyboard"))
-				.put(PUSH_FILE,
-						postC("/session/:sessionId/appium/device/push_file"))
-				.put(RUN_APP_IN_BACKGROUND,
-						postC("/session/:sessionId/appium/app/background"))
-				.put(PERFORM_TOUCH_ACTION,
-						postC("/session/:sessionId/touch/perform"))
-				.put(PERFORM_MULTI_TOUCH,
-						postC("/session/:sessionId/touch/multi/perform"))
-				.put(IS_APP_INSTALLED,
-						postC("/session/:sessionId/appium/device/app_installed"))
-				.put(INSTALL_APP,
-						postC("/session/:sessionId/appium/device/install_app"))
-				.put(REMOVE_APP,
-						postC("/session/:sessionId/appium/device/remove_app"))
-				.put(LAUNCH_APP, postC("/session/:sessionId/appium/app/launch"))
-				.put(CLOSE_APP, postC("/session/:sessionId/appium/app/close"))
-				.put(END_TEST_COVERAGE,
-						postC("/session/:sessionId/appium/app/end_test_coverage"))
-				.put(LOCK, postC("/session/:sessionId/appium/device/lock"))
-				.put(IS_LOCKED,
-						postC("/session/:sessionId/appium/device/is_locked"))
-				.put(SHAKE, postC("/session/:sessionId/appium/device/shake"))
-				.put(COMPLEX_FIND,
-						postC("/session/:sessionId/appium/app/complex_find"))
-				.put(OPEN_NOTIFICATIONS,
-						postC("/session/:sessionId/appium/device/open_notifications"))
-				.put(GET_NETWORK_CONNECTION,
-						getC("/session/:sessionId/network_connection"))
-				.put(SET_NETWORK_CONNECTION,
-						postC("/session/:sessionId/network_connection"))
-				.put(GET_SETTINGS, getC("/session/:sessionId/appium/settings"))
-				.put(SET_SETTINGS, postC("/session/:sessionId/appium/settings"))
-				.put(START_ACTIVITY,
-						postC("/session/:sessionId/appium/device/start_activity"))
-				.put(TOGGLE_LOCATION_SERVICES, postC("/session/:sessionId/appium/device/toggle_location_services"));
-
-		ImmutableMap<String, CommandInfo> mobileCommands = builder.build();
-
-		HttpCommandExecutor mobileExecutor = new HttpCommandExecutor(
-				mobileCommands, remoteAddress);
-		super.setCommandExecutor(mobileExecutor);
-
-		super.setErrorHandler(errorHandler);
-=======
-	public AppiumDriver(URL remoteAddress, Capabilities desiredCapabilities) {
-		this(new AppiumCommandExecutor(
-                getMobileCommands(), remoteAddress), desiredCapabilities);
-        this.remoteAddress = remoteAddress;
->>>>>>> 6b913636
-	}
+		public AppiumDriver(URL remoteAddress, Capabilities desiredCapabilities) {
+			this(new AppiumCommandExecutor(
+									getMobileCommands(), remoteAddress), desiredCapabilities);
+					this.remoteAddress = remoteAddress;
+		}
 
     public AppiumDriver(AppiumDriverLocalService service, Capabilities desiredCapabilities) {
         this(new AppiumCommandExecutor(
@@ -741,8 +670,10 @@
         builder.put(RESET, postC("/session/:sessionId/appium/app/reset"))
                 .put(GET_STRINGS,
                         postC("/session/:sessionId/appium/app/strings"))
-                .put(KEY_EVENT,
-                        postC("/session/:sessionId/appium/device/keyevent"))
+								.put(PRESS_KEY_CODE,
+												postC("/session/:sessionId/appium/device/press_keycode"))
+								.put(LONG_PRESS_KEY_CODE,
+												postC("/session/:sessionId?/appium/device/long_press_keycode"))
                 .put(CURRENT_ACTIVITY,
                         getC("/session/:sessionId/appium/device/current_activity"))
                 .put(SET_VALUE,
