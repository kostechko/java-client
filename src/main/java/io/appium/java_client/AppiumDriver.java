/*
 +Copyright 2014 Appium contributors
 +Copyright 2014 Software Freedom Conservancy
 +
 +Licensed under the Apache License, Version 2.0 (the "License");
 +you may not use this file except in compliance with the License.
 +You may obtain a copy of the License at
 +
 +     http://www.apache.org/licenses/LICENSE-2.0
 +
 +Unless required by applicable law or agreed to in writing, software
 +distributed under the License is distributed on an "AS IS" BASIS,
 +WITHOUT WARRANTIES OR CONDITIONS OF ANY KIND, either express or implied.
 +See the License for the specific language governing permissions and
 +limitations under the License.
 + */

package io.appium.java_client;

import com.google.common.collect.ImmutableList;
import com.google.common.collect.ImmutableMap;
import com.google.gson.JsonObject;
import com.google.gson.JsonParser;
import io.appium.java_client.internal.JsonToMobileElementConverter;
import org.openqa.selenium.*;
import org.openqa.selenium.html5.Location;
import org.openqa.selenium.html5.LocationContext;
import org.openqa.selenium.remote.*;
import org.openqa.selenium.remote.html5.RemoteLocationContext;
import org.openqa.selenium.remote.http.HttpMethod;

import javax.xml.bind.DatatypeConverter;
import java.net.URL;
import java.util.LinkedHashSet;
import java.util.List;
import java.util.Map;
import java.util.Set;

import static com.google.common.base.Preconditions.checkArgument;
import static io.appium.java_client.remote.MobileCapabilityType.*;
import static io.appium.java_client.MobileCommand.*;

public class AppiumDriver extends RemoteWebDriver implements MobileDriver, ContextAware, Rotatable, FindsByIosUIAutomation,
        FindsByAndroidUIAutomator, FindsByAccessibilityId, LocationContext {

  private final static ErrorHandler errorHandler = new ErrorHandler(new ErrorCodesMobile(), true);
  private URL remoteAddress;
  private RemoteLocationContext locationContext;
  private ExecuteMethod executeMethod;

  public AppiumDriver(URL remoteAddress, Capabilities desiredCapabilities){

    super(remoteAddress, desiredCapabilities);
    this.setElementConverter(new JsonToMobileElementConverter(this));

    this.executeMethod = new AppiumExecutionMethod(this);
    this.remoteAddress = remoteAddress;
    locationContext = new RemoteLocationContext(executeMethod);

    ImmutableMap.Builder<String, CommandInfo> builder = ImmutableMap.builder();
    builder
            .put(RESET, postC("/session/:sessionId/appium/app/reset"))
            .put(GET_STRINGS, postC("/session/:sessionId/appium/app/strings"))
            .put(KEY_EVENT, postC("/session/:sessionId/appium/device/keyevent"))
            .put(CURRENT_ACTIVITY, getC("/session/:sessionId/appium/device/current_activity"))
            .put(SET_VALUE, postC("/session/:sessionId/appium/element/:id/value"))
            .put(PULL_FILE, postC("/session/:sessionId/appium/device/pull_file"))
            .put(PULL_FOLDER, postC("/session/:sessionId/appium/device/pull_folder"))
            .put(HIDE_KEYBOARD, postC("/session/:sessionId/appium/device/hide_keyboard"))
            .put(PUSH_FILE, postC("/session/:sessionId/appium/device/push_file"))
            .put(RUN_APP_IN_BACKGROUND, postC("/session/:sessionId/appium/app/background"))
            .put(PERFORM_TOUCH_ACTION, postC("/session/:sessionId/touch/perform"))
            .put(PERFORM_MULTI_TOUCH, postC("/session/:sessionId/touch/multi/perform"))
            .put(IS_APP_INSTALLED, postC("/session/:sessionId/appium/device/app_installed"))
            .put(INSTALL_APP, postC("/session/:sessionId/appium/device/install_app"))
            .put(REMOVE_APP, postC("/session/:sessionId/appium/device/remove_app"))
            .put(LAUNCH_APP, postC("/session/:sessionId/appium/app/launch"))
            .put(CLOSE_APP, postC("/session/:sessionId/appium/app/close"))
            .put(END_TEST_COVERAGE, postC("/session/:sessionId/appium/app/end_test_coverage"))
            .put(LOCK, postC("/session/:sessionId/appium/device/lock"))
            .put(IS_LOCKED, postC("/session/:sessionId/appium/device/is_locked"))
            .put(SHAKE, postC("/session/:sessionId/appium/device/shake"))
            .put(COMPLEX_FIND, postC("/session/:sessionId/appium/app/complex_find"))
            .put(OPEN_NOTIFICATIONS, postC("/session/:sessionId/appium/device/open_notifications"))
            .put(GET_NETWORK_CONNECTION, getC("/session/:sessionId/network_connection"))
            .put(SET_NETWORK_CONNECTION, postC("/session/:sessionId/network_connection"))
<<<<<<< HEAD
            .put(GET_SETTINGS, getC("/session/:sessionId/appium/settings"))
            .put(SET_SETTINGS, postC("/session/:sessionId/appium/settings"))
=======
            .put(START_ACTIVITY, postC("/session/:sessionId/appium/device/start_activity"))
>>>>>>> 409c344a
            ;
    ImmutableMap<String, CommandInfo> mobileCommands = builder.build();

    HttpCommandExecutor mobileExecutor = new HttpCommandExecutor(mobileCommands, remoteAddress);
    super.setCommandExecutor(mobileExecutor);

    super.setErrorHandler(errorHandler);
  }

  @Override
  public Response execute(String driverCommand, Map<String, ?> parameters) {

    return super.execute(driverCommand, parameters);
  }

  @Override
  protected Response execute(String command) {
    return execute(command, ImmutableMap.<String, Object>of());
  }

  @Override
  public ExecuteMethod getExecuteMethod() {
    return executeMethod;
  }

  /**
   * Reset the currently running app for this session
   */
  public void resetApp() {
    execute(MobileCommand.RESET);
  }

  /**
   * Get all defined Strings from an Android app for the default language
   *
   * @return a string of all the localized strings defined in the app
   */
  public String getAppStrings() {
    Response response = execute(GET_STRINGS);
    return response.getValue().toString();
  }

  /**
   * Get all defined Strings from an Android app for the specified language
   *
   * @param language strings language code
   * @return a string of all the localized strings defined in the app
   */
  public String getAppStrings(String language) {
    ImmutableMap.Builder builder = ImmutableMap.builder();
    builder.put("language", language);
    ImmutableMap<String, Integer> parameters = builder.build();
    Response response = execute(GET_STRINGS, parameters);
    return response.getValue().toString();
  }

  /**
   * Send a key event to the device
   *
   * @param key code for the key pressed on the device
   */
  public void sendKeyEvent(int key) {
    sendKeyEvent(key, null);
  }

  /**
   * Send a key event along with an Android metastate to an Android device
   * Metastates are things like *shift* to get uppercase characters
   *
   * @param key code for the key pressed on the Android device
   * @param metastate metastate for the keypress
   */
  public void sendKeyEvent(int key, Integer metastate) {
    ImmutableMap.Builder builder = ImmutableMap.builder();
    builder.put("keycode", key);
    if (metastate != null) { builder.put("metastate", metastate); }
    ImmutableMap<String, Integer> parameters = builder.build();
    execute(KEY_EVENT, parameters);
  }

  /**
   * Get the current activity being run on the mobile device
   */
  public String currentActivity() {
    Response response = execute(CURRENT_ACTIVITY);
    return response.getValue().toString();
  }
  
  /**
   * Launches an arbitrary activity during a test. If the activity belongs to
   * another application, that application is started and the activity is opened.
   *
   * This is an Android-only method.
   * @param appPackage The package containing the activity. [Required]
   * @param appActivity The activity to start. [Required]
   * @param appWaitPackage Automation will begin after this package starts. [Optional]
   * @param appWaitActivity Automation will begin after this activity starts. [Optional]
   * @example
   * driver.startActivity("com.foo.bar", ".MyActivity", null, null);
   */
  public void startActivity(String appPackage, String appActivity, String appWaitPackage, String appWaitActivity)
                                                                                  throws IllegalArgumentException {

    checkArgument((_isNotNullOrEmpty(appPackage) && _isNotNullOrEmpty(appActivity)),
                  String.format("'%s' and '%s' are required.", APP_PACKAGE, APP_ACTIVITY));

    appWaitPackage = _isNotNullOrEmpty(appWaitPackage) ? appWaitPackage : "";
    appWaitActivity = _isNotNullOrEmpty(appWaitActivity) ? appWaitActivity : "";

    ImmutableMap<String, String> parameters = ImmutableMap.of(APP_PACKAGE, appPackage,
                                                              APP_ACTIVITY, appActivity,
                                                              APP_WAIT_PACKAGE, appWaitPackage,
                                                              APP_WAIT_ACTIVITY, appWaitActivity);

    execute(START_ACTIVITY, parameters);
  }

    /**
     * Checks if a string is null, empty, or whitespace.
     *
     * @param str String to check.
     *
     * @return True if str is not null or empty.
     */
  private static boolean _isNotNullOrEmpty(String str) {
      return str != null && !str.isEmpty() && str.trim().length() > 0;
  }

  /**
   *
   * @param remotePath On Android and iOS, this is either the path to the file (relative to the root of the app's file system).
   *                   On iOS only, if path starts with /AppName.app, which will be replaced with the application's .app directory
   * @return A byte array of Base64 encoded data.
   */
  public byte[] pullFile(String remotePath) {
    Response response = execute(PULL_FILE, ImmutableMap.of("path", remotePath));
    String base64String = response.getValue().toString();

    return DatatypeConverter.parseBase64Binary(base64String);
  }

  /**
   * Save base64 encoded data as a file on the remote mobile device.
   * This is an Android only method.
   * @param remotePath Path to file to write data to on remote device
   * @param base64Data Base64 encoded byte array of data to write to remote device
   */
  public void pushFile(String remotePath, byte[] base64Data) {
    ImmutableMap.Builder builder = ImmutableMap.builder();
    builder.put("path", remotePath).put("data", base64Data);
    execute(PUSH_FILE, builder.build());
  }

  /**
   * Pull a folder from the simulator/device. Does not work on iOS Real Devices, but works on simulators
   *
   * @param remotePath On Android and iOS, this is either the path to the file (relative to the root of the app's file system).
   *                   On iOS only, if path starts with /AppName.app, which will be replaced with the application's .app directory
   * @return A byte array of Base64 encoded data, representing a ZIP ARCHIVE of the contents of the requested folder.
   */
  public byte[] pullFolder(String remotePath) {
    Response response = execute(PULL_FOLDER, ImmutableMap.of("path", remotePath));
    String base64String = response.getValue().toString();

    return DatatypeConverter.parseBase64Binary(base64String);
  }

  /**
   * Hides the keyboard if it is showing.
   * On iOS, there are multiple strategies for hiding the keyboard. Defaults to the "tapOutside" strategy (taps outside the keyboard).
   * Switch to using hideKeyboard(HideKeyboardStrategy.PRESS_KEY, "Done") if this doesn't work.
   */
  public void hideKeyboard() {
    execute(HIDE_KEYBOARD);
  }

  /**
   * Hides the keyboard if it is showing. Available strategies are PRESS_KEY and TAP_OUTSIDE.
   * One taps outside the keyboard, the other presses a key of your choosing (probably the 'Done' key).
   * Hiding the keyboard often depends on the way an app is implemented, no single strategy always works.
   *
   * These parameters are only for iOS, and ignored by Android.
   *
   * @param strategy HideKeyboardStrategy
   * @param keyName a String, representing the text displayed on the button of the keyboard you want to press. For example: "Done"
   */
  public void hideKeyboard(String strategy, String keyName) {
    ImmutableMap<String, String> parameters = ImmutableMap.of("strategy", strategy);
    if (_isNotNullOrEmpty(keyName)) {
      parameters = parameters.of("key", keyName);
    }

    execute(HIDE_KEYBOARD, parameters);
  }

  /**
   * Hides the keyboard by pressing the button specified by keyName if it is showing.
   * This is an iOS only command.
   * @param keyName The button pressed by the mobile driver to attempt hiding the keyboard
   */
  public void hideKeyboard(String keyName) {
    execute(HIDE_KEYBOARD, ImmutableMap.of("keyName", keyName));
  }

  /**
   * Runs the current app as a background app for the number of seconds requested.
   * This is a synchronous method, it returns after the back has been returned to the foreground.
   * @param seconds Number of seconds to run App in background
   */
  public void runAppInBackground(int seconds) {
    execute(RUN_APP_IN_BACKGROUND, ImmutableMap.of("seconds", seconds));
  }

  /**
   * Open the notification shade, on Android devices.
   * Android only method.
   */
  public void openNotifications() { execute(OPEN_NOTIFICATIONS); }
  /**
   * Performs a chain of touch actions, which together can be considered an entire gesture.
   * See the Webriver 3 spec https://dvcs.w3.org/hg/webdriver/raw-file/default/webdriver-spec.html
   *
   * It's more convenient to call the perform() method of the TouchAction object itself.
   *
   * @param touchAction A TouchAction object, which contains a list of individual touch actions to perform
   * @return the same touchaction object
   */
  public TouchAction performTouchAction(TouchAction touchAction) {
    ImmutableMap<String, ImmutableList> parameters = touchAction.getParameters();
    touchAction.clearParameters();
    execute(PERFORM_TOUCH_ACTION, parameters);

    return touchAction;
  }

  /**
   * Performs multiple TouchAction gestures at the same time, to simulate multiple fingers/touch inputs.
   * See the Webriver 3 spec https://dvcs.w3.org/hg/webdriver/raw-file/default/webdriver-spec.html
   *
   * It's more convenient to call the perform() method of the MultiTouchAction object.
   *
   * @param multiAction the MultiTouchAction object to perform.
   */
  public void performMultiTouchAction(MultiTouchAction multiAction) {
    ImmutableMap<String, ImmutableList> parameters = multiAction.getParameters();
    execute(PERFORM_MULTI_TOUCH, parameters);
  }

  /**
   * Convenience method for tapping the center of an element on the screen
   * @param fingers number of fingers/appendages to tap with
   * @param element element to tap
   * @param duration how long between pressing down, and lifting fingers/appendages
   */
  public void tap(int fingers, WebElement element, int duration) {
    MultiTouchAction multiTouch = new MultiTouchAction(this);

    for (int i = 0; i < fingers; i++) {
      multiTouch.add(createTap(element, duration));
    }

    multiTouch.perform();
  }

  /**
   * Convenience method for tapping a position on the screen
   * @param fingers number of fingers/appendages to tap with
   * @param x x coordinate
   * @param y y coordinate
   * @param duration
   */
  public void tap(int fingers, int x, int y, int duration) {
    MultiTouchAction multiTouch = new MultiTouchAction(this);

    for (int i = 0; i < fingers; i++) {
      multiTouch.add(createTap(x, y, duration));
    }

    multiTouch.perform();
  }

  /**
   * Convenience method for swiping across the screen
   * @param startx starting x coordinate
   * @param starty starting y coordinate
   * @param endx ending x coordinate
   * @param endy ending y coordinate
   * @param duration amount of time in milliseconds for the entire swipe action to take
   */
  public void swipe(int startx, int starty, int endx, int endy, int duration) {
    TouchAction touchAction = new TouchAction(this);

    //appium converts press-wait-moveto-release to a swipe action
    touchAction.press(startx, starty).waitAction(duration).moveTo(endx, endy).release();

    touchAction.perform();
  }

  /**
   * Convenience method for pinching an element on the screen.
   * "pinching" refers to the action of two appendages pressing the screen and sliding towards each other.
   * NOTE:
   * This convenience method places the initial touches around the element, if this would happen to place one of them
   * off the screen, appium with return an outOfBounds error. In this case, revert to using the MultiTouchAction api
   * instead of this method.
   *
   * @param el The element to pinch
   */
  public void pinch(WebElement el) {
    MultiTouchAction multiTouch = new MultiTouchAction(this);

    Dimension dimensions = el.getSize();
    Point upperLeft = el.getLocation();
    Point center = new Point(upperLeft.getX() + dimensions.getWidth() / 2, upperLeft.getY() + dimensions.getHeight() / 2);

    TouchAction action0 = new TouchAction(this).press(el, center.getX(), center.getY() - 100).moveTo(el).release();
    TouchAction action1 = new TouchAction(this).press(el, center.getX(), center.getY() + 100).moveTo(el).release();

    multiTouch.add(action0).add(action1);

    multiTouch.perform();
  }

  /**
   * Convenience method for pinching an element on the screen.
   * "pinching" refers to the action of two appendages pressing the screen and sliding towards each other.
   * NOTE:
   * This convenience method places the initial touches around the element at a distance, if this would happen to place
   * one of them off the screen, appium will return an outOfBounds error. In this case, revert to using the
   * MultiTouchAction api instead of this method.
   *
   * @param x x coordinate to terminate the pinch on
   * @param y y coordinate to terminate the pinch on
   */
  public void pinch(int x, int y) {
    MultiTouchAction multiTouch = new MultiTouchAction(this);

    TouchAction action0 = new TouchAction(this).press(x, y-100).moveTo(x, y).release();
    TouchAction action1 = new TouchAction(this).press(x, y+100).moveTo(x, y).release();

    multiTouch.add(action0).add(action1);

    multiTouch.perform();
  }

  /**
   * Convenience method for "zooming in" on an element on the screen.
   * "zooming in" refers to the action of two appendages pressing the screen and sliding away from each other.
   * NOTE:
   * This convenience method slides touches away from the element, if this would happen to place one of them
   * off the screen, appium will return an outOfBounds error. In this case, revert to using the MultiTouchAction api
   * instead of this method.
   *
   * @param el The element to pinch
   */
  public void zoom(WebElement el) {
    MultiTouchAction multiTouch = new MultiTouchAction(this);

    Dimension dimensions = el.getSize();
    Point upperLeft = el.getLocation();
    Point center = new Point(upperLeft.getX() + dimensions.getWidth() / 2, upperLeft.getY() + dimensions.getHeight() / 2);

    TouchAction action0 = new TouchAction(this).press(el).moveTo(el, center.getX(), center.getY() - 100).release();
    TouchAction action1 = new TouchAction(this).press(el).moveTo(el, center.getX(), center.getY() + 100).release();

    multiTouch.add(action0).add(action1);

    multiTouch.perform();
  }

  /**
   * Convenience method for "zooming in" on an element on the screen.
   * "zooming in" refers to the action of two appendages pressing the screen and sliding away from each other.
   * NOTE:
   * This convenience method slides touches away from the element, if this would happen to place one of them
   * off the screen, appium will return an outOfBounds error. In this case, revert to using the MultiTouchAction api
   * instead of this method.
   *
   * @param x x coordinate to start zoom on
   * @param y y coordinate to start zoom on
   */
  public void zoom(int x, int y) {
    MultiTouchAction multiTouch = new MultiTouchAction(this);

    TouchAction action0 = new TouchAction(this).press(x, y).moveTo(x, y-100).release();
    TouchAction action1 = new TouchAction(this).press(x, y).moveTo(x, y+100).release();

    multiTouch.add(action0).add(action1);

    multiTouch.perform();
  }

   /**
   * In iOS apps, named TextFields have the same accessibility Id as their containing TableElement.
   * This is a convenience method for getting the named TextField, rather than its containing element.
   * @param name accessiblity id of TextField
   * @return The textfield with the given accessibility id
   */
  public WebElement getNamedTextField(String name) {
    MobileElement element = (MobileElement) findElementByAccessibilityId(name);
    if (element.getTagName() != "TextField") {
      return element.findElementByAccessibilityId(name);
    }

    return element;
  }

  /**
   * Checks if an app is installed on the device
   * @param bundleId bundleId of the app
   * @return True if app is installed, false otherwise
   */
  public boolean isAppInstalled(String bundleId) {
    Response response = execute(IS_APP_INSTALLED, ImmutableMap.of("bundleId", bundleId));

    return Boolean.parseBoolean(response.getValue().toString());
  }

  /**
   * Install an app on the mobile device
   * @param appPath path to app to install
   */
  public void installApp(String appPath) {
    execute(INSTALL_APP, ImmutableMap.of("appPath", appPath));
  }

  /**
   * Remove the specified app from the device (uninstall)
   * @param bundleId the bunble identifier (or app id) of the app to remove
   */
  public void removeApp(String bundleId) {
    execute(REMOVE_APP, ImmutableMap.of("bundleId", bundleId));
  }

  /**
   * Launch the app which was provided in the capabilities at session creation
   */
  public void launchApp() {
    execute(LAUNCH_APP);
  }

  /**
   * Close the app which was provided in the capabilities at session creation
   */
  public void closeApp() {
    execute(CLOSE_APP);
  }

  /**
   * Get test-coverage data
   * Android-only method
   * @param intent intent to broadcast
   * @param path path to .ec file
   */
  public void endTestCoverage(String intent, String path) {
    ImmutableMap.Builder builder = ImmutableMap.builder();
    builder.put("intent", intent).put("path", path);
    execute(END_TEST_COVERAGE, builder.build());
  }

  /**
   * Lock the device (bring it to the lock screen) for a given number of seconds
   * @param seconds number of seconds to lock the screen for
   */
  public void lockScreen(int seconds) {
    execute(LOCK, ImmutableMap.of("seconds", seconds));
  }

  /**
   * Check if the device is locked.
   * *Android Only Method*
   *
   * @return true if device is locked. False otherwise
   */
  public boolean isLocked() {

    Response response = execute(IS_LOCKED);

    return Boolean.parseBoolean(response.getValue().toString());
  }

  /**
   * Simulate shaking the device
   * This is an iOS-only method
   */
  public void shake() {
    execute(SHAKE);
  }

  /**
   * Get the current network settings of the device.
   * This is an Android-only method
   *
   * @return NetworkConnectionSetting objects will let you inspect the status of AirplaneMode, Wifi, Data connections
   */
  public NetworkConnectionSetting getNetworkConnection() {
    Response response = execute(GET_NETWORK_CONNECTION);

    return new NetworkConnectionSetting(Integer.parseInt(response.getValue().toString()));
  }

  /**
   * Set the network connection of the device.
   * This is an Android-only method
   *
   * @param connection The NetworkConnectionSetting configuration to use for the device
   */
  public void setNetworkConnection(NetworkConnectionSetting connection) {
    // the new version of the webdriver protocol is going forward with sending JSON message which look like
    // {name: "name of endpoint", parameters: "JSON parameters"}
    // this is for webdrivers which run on protocols besides HTTP (like TCP)
    // we're implementing that pattern here, for this new method, but haven't translated it to all other commands yet
    ImmutableMap.Builder builder = ImmutableMap.builder();
    builder.put("name", "network_connection")
           .put("parameters", ImmutableMap.of("type", connection.value));

    execute(SET_NETWORK_CONNECTION, builder.build());
  }

  /**
   * Get settings stored for this test session
   * It's probably better to use a convenience function, rather than use this function directly.
   * Try finding the method for the specific setting you want to read
   *
   * @return JsonObject, a straight-up hash of settings
   */
  public JsonObject getSettings() {
    Response response = execute(GET_SETTINGS);

    JsonParser parser = new JsonParser();
    JsonObject settings = (JsonObject)parser.parse(response.getValue().toString());

    return settings;
  }

  /**
   * Set settings for this test session
   * It's probably better to use a convenience function, rather than use this function directly.
   * Try finding the method for the specific setting you want to change
   *
   * @param settings Map of setting keys and values
   */
  private void setSettings(ImmutableMap settings) {

    ImmutableMap.Builder builder = ImmutableMap.builder();
    builder.put("settings", settings);

    execute(SET_SETTINGS, builder.build());
  }

  /**
   * Set a setting for this test session
   * It's probably better to use a convenience function, rather than use this function directly.
   * Try finding the method for the specific setting you want to change
   *
   * @param setting AppiumSetting you wish to set
   * @param value value of the setting
   */
  private void setSetting(AppiumSetting setting, Object value) {
    ImmutableMap.Builder builder = ImmutableMap.builder();
    builder.put(setting.toString(), value);
    setSettings(builder.build());
  }

  /**
   * Set the `ignoreUnimportantViews` setting.
   *
   * Sets whether Android devices should use `setCompressedLayoutHeirarchy()` which ignores all views which are marked IMPORTANT_FOR_ACCESSIBILITY_NO or IMPORTANT_FOR_ACCESSIBILITY_AUTO (and have been deemed not important by the system), in an attempt to make things less confusing or faster.
   *
   * @param compress ignores unimportant views if true, doesn't ignore otherwise.
   */
  public void ignoreUnimportantViews(Boolean compress) {
    setSetting(AppiumSetting.IGNORE_UNIMPORTANT_VIEWS, compress);
  }

  @Override
  public WebDriver context(String name) {
    if (_isNotNullOrEmpty(name)) {
      throw new IllegalArgumentException("Must supply a context name");
    }

    execute(DriverCommand.SWITCH_TO_CONTEXT, ImmutableMap.of("name", name));
    return AppiumDriver.this;
  }

  @Override
  public Set<String> getContextHandles() {
    Response response = execute(DriverCommand.GET_CONTEXT_HANDLES);
    Object value = response.getValue();
    try {
      List<String> returnedValues = (List<String>)value;
      return new LinkedHashSet<String>(returnedValues);
    } catch (ClassCastException ex) {
      throw new WebDriverException("Returned value cannot be converted to List<String>: " + value, ex);
    }
  }

  @Override
  public String getContext() {
    String contextName = String.valueOf(execute(DriverCommand.GET_CURRENT_CONTEXT_HANDLE).getValue());
    if (contextName.equals("null")) {
      return null;
    }
    return contextName;
  }

  @Override
  public void rotate(ScreenOrientation orientation) {
    execute(DriverCommand.SET_SCREEN_ORIENTATION, ImmutableMap.of("orientation", orientation.value().toUpperCase()));
  }

  @Override
  public ScreenOrientation getOrientation() {
    Response response = execute(DriverCommand.GET_SCREEN_ORIENTATION);
    String orientation = response.getValue().toString().toLowerCase();
    if (orientation.equals(ScreenOrientation.LANDSCAPE.value())) {
      return ScreenOrientation.LANDSCAPE;
    } else if (orientation.equals(ScreenOrientation.PORTRAIT.value())) {
      return ScreenOrientation.PORTRAIT;
    } else {
      throw new WebDriverException("Unexpected orientation returned: " + orientation);
    }
  }

  @Override
  public WebElement findElementByIosUIAutomation(String using) {
    return findElement("-ios uiautomation", using);
  }

  @Override
  public List<WebElement> findElementsByIosUIAutomation(String using) {
    return findElements("-ios uiautomation", using);
  }

  @Override
  public WebElement findElementByAndroidUIAutomator(String using) {
    return findElement("-android uiautomator", using);
  }

  @Override
  public List<WebElement> findElementsByAndroidUIAutomator(String using) {
    return findElements("-android uiautomator", using);
  }

  @Override
  public WebElement findElementByAccessibilityId(String using) {
    return findElement("accessibility id", using);
  }

  @Override
  public List<WebElement> findElementsByAccessibilityId(String using) {
    return findElements("accessibility id", using);
  }

  @Override
  public Location location() {
    return locationContext.location();
  }

  @Override
  public void setLocation(Location location) {
    locationContext.setLocation(location);
  }

  private TouchAction createTap(WebElement element, int duration) {
    TouchAction tap = new TouchAction(this);
    return tap.press(element).waitAction(duration).release();
  }

  private TouchAction createTap(int x, int y, int duration) {
    TouchAction tap = new TouchAction(this);
    return tap.press(x, y).waitAction(duration).release();
  }

  private static CommandInfo getC(String url) {
    return new CommandInfo(url, HttpMethod.GET);
  }

  private static CommandInfo postC(String url) {
    return new CommandInfo(url, HttpMethod.POST);
  }

  private static CommandInfo deleteC(String url) {
    return new CommandInfo(url, HttpMethod.DELETE);
  }

  public URL getRemoteAddress() {
      return remoteAddress;
  }
}<|MERGE_RESOLUTION|>--- conflicted
+++ resolved
@@ -84,12 +84,9 @@
             .put(OPEN_NOTIFICATIONS, postC("/session/:sessionId/appium/device/open_notifications"))
             .put(GET_NETWORK_CONNECTION, getC("/session/:sessionId/network_connection"))
             .put(SET_NETWORK_CONNECTION, postC("/session/:sessionId/network_connection"))
-<<<<<<< HEAD
             .put(GET_SETTINGS, getC("/session/:sessionId/appium/settings"))
             .put(SET_SETTINGS, postC("/session/:sessionId/appium/settings"))
-=======
             .put(START_ACTIVITY, postC("/session/:sessionId/appium/device/start_activity"))
->>>>>>> 409c344a
             ;
     ImmutableMap<String, CommandInfo> mobileCommands = builder.build();
 
