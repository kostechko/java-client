<?xml version="1.0" encoding="UTF-8"?>
<project xmlns="http://maven.apache.org/POM/4.0.0" xmlns:xsi="http://www.w3.org/2001/XMLSchema-instance"
	xsi:schemaLocation="http://maven.apache.org/POM/4.0.0 http://maven.apache.org/xsd/maven-4.0.0.xsd">
	<modelVersion>4.0.0</modelVersion>

<<<<<<< HEAD
	<groupId>io.appium</groupId>
	<artifactId>java-client</artifactId>
	<version>1.5.0</version>
	<dependencies>
		<dependency>
			<groupId>com.google.code.gson</groupId>
			<artifactId>gson</artifactId>
			<version>2.2.4</version>
		</dependency>
		<dependency>
			<groupId>org.seleniumhq.selenium</groupId>
			<artifactId>selenium-java</artifactId>
			<version>2.42.2</version>
		</dependency>
		<dependency>
			<groupId>junit</groupId>
			<artifactId>junit</artifactId>
			<version>4.11</version>
		</dependency>
		<dependency>
			<groupId>org.apache.httpcomponents</groupId>
			<artifactId>httpclient</artifactId>
			<version>4.3.3</version>
		</dependency>
		<dependency>
			<groupId>com.google.guava</groupId>
			<artifactId>guava</artifactId>
			<version>17.0</version>
		</dependency>
	</dependencies>
	<packaging>jar</packaging>
	<name>java-client</name>
	<description>Java client for Appium Mobile Webdriver</description>
	<url>http://appium.io</url>
=======
    <groupId>io.appium</groupId>
    <artifactId>java-client</artifactId>
    <version>1.5.0</version>
    <dependencies>
        <dependency>
            <groupId>com.google.code.gson</groupId>
            <artifactId>gson</artifactId>
            <version>2.2.4</version>
        </dependency>
        <dependency>
            <groupId>org.seleniumhq.selenium</groupId>
            <artifactId>selenium-java</artifactId>
            <version>2.42.2</version>
        </dependency>
        <dependency>
            <groupId>junit</groupId>
            <artifactId>junit</artifactId>
            <version>4.11</version>
        </dependency>
        <dependency>
            <groupId>org.apache.httpcomponents</groupId>
            <artifactId>httpclient</artifactId>
            <version>4.3.3</version>
        </dependency>
        <dependency>
            <groupId>com.google.guava</groupId>
            <artifactId>guava</artifactId>
            <version>17.0</version>
        </dependency>
        <dependency>
            <groupId>cglib</groupId>
            <artifactId>cglib</artifactId>
            <version>3.1</version>
        </dependency>

    </dependencies>
    <packaging>jar</packaging>
    <name>java-client</name>
    <description>Java client for Appium Mobile Webdriver</description>
    <url>http://appium.io</url>
>>>>>>> 8e259c7f

	<licenses>
		<license>
			<name>Apache License, Version 2.0</name>
			<url>http://www.apache.org/licenses/LICENSE-2.0.txt</url>
			<distribution>repo</distribution>
		</license>
	</licenses>

	<scm>
		<url>https://github.com/appium/java-client</url>
		<connection>scm:git:git://github.com/appium/java-client.git</connection>
		<developerConnection>scm:git:git@github.com:appium/java-client.git</developerConnection>
	</scm>

	<developers>
		<developer>
			<email>jonahss@gmail.com</email>
			<name>Jonah Stiennon</name>
			<url>https://github.com/jonahss</url>
			<id>jonahss</id>
		</developer>
	</developers>

	<distributionManagement>
		<snapshotRepository>
			<id>ossrh</id>
			<url>https://oss.sonatype.org/content/repositories/snapshots</url>
		</snapshotRepository>
		<repository>
			<id>ossrh</id>
			<url>https://oss.sonatype.org/service/local/staging/deploy/maven2/</url>
		</repository>
	</distributionManagement>

	<build>
		<plugins>
			<plugin>
				<groupId>org.apache.maven.plugins</groupId>
				<artifactId>maven-source-plugin</artifactId>
				<version>2.2.1</version>
				<executions>
					<execution>
						<id>attach-sources</id>
						<goals>
							<goal>jar-no-fork</goal>
						</goals>
					</execution>
				</executions>
			</plugin>
			<plugin>
				<groupId>org.apache.maven.plugins</groupId>
				<artifactId>maven-javadoc-plugin</artifactId>
				<version>2.9.1</version>
				<executions>
					<execution>
						<id>attach-javadocs</id>
						<goals>
							<goal>jar</goal>
						</goals>
					</execution>
				</executions>
			</plugin>
			<plugin>
				<groupId>org.apache.maven.plugins</groupId>
				<artifactId>maven-gpg-plugin</artifactId>
				<version>1.5</version>
				<executions>
					<execution>
						<id>sign-artifacts</id>
						<phase>verify</phase>
						<goals>
							<goal>sign</goal>
						</goals>
					</execution>
				</executions>
			</plugin>
			<plugin>
				<groupId>org.apache.maven.plugins</groupId>
				<artifactId>maven-compiler-plugin</artifactId>
				<version>2.3.2</version>
				<configuration>
					<source>1.7</source>
					<target>1.7</target>
				</configuration>
			</plugin>
		</plugins>
	</build>
</project><|MERGE_RESOLUTION|>--- conflicted
+++ resolved
@@ -3,42 +3,6 @@
 	xsi:schemaLocation="http://maven.apache.org/POM/4.0.0 http://maven.apache.org/xsd/maven-4.0.0.xsd">
 	<modelVersion>4.0.0</modelVersion>
 
-<<<<<<< HEAD
-	<groupId>io.appium</groupId>
-	<artifactId>java-client</artifactId>
-	<version>1.5.0</version>
-	<dependencies>
-		<dependency>
-			<groupId>com.google.code.gson</groupId>
-			<artifactId>gson</artifactId>
-			<version>2.2.4</version>
-		</dependency>
-		<dependency>
-			<groupId>org.seleniumhq.selenium</groupId>
-			<artifactId>selenium-java</artifactId>
-			<version>2.42.2</version>
-		</dependency>
-		<dependency>
-			<groupId>junit</groupId>
-			<artifactId>junit</artifactId>
-			<version>4.11</version>
-		</dependency>
-		<dependency>
-			<groupId>org.apache.httpcomponents</groupId>
-			<artifactId>httpclient</artifactId>
-			<version>4.3.3</version>
-		</dependency>
-		<dependency>
-			<groupId>com.google.guava</groupId>
-			<artifactId>guava</artifactId>
-			<version>17.0</version>
-		</dependency>
-	</dependencies>
-	<packaging>jar</packaging>
-	<name>java-client</name>
-	<description>Java client for Appium Mobile Webdriver</description>
-	<url>http://appium.io</url>
-=======
     <groupId>io.appium</groupId>
     <artifactId>java-client</artifactId>
     <version>1.5.0</version>
@@ -79,7 +43,6 @@
     <name>java-client</name>
     <description>Java client for Appium Mobile Webdriver</description>
     <url>http://appium.io</url>
->>>>>>> 8e259c7f
 
 	<licenses>
 		<license>
